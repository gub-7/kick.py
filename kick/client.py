from __future__ import annotations

import asyncio
import logging
from logging import getLogger
from typing import TYPE_CHECKING, Any, Callable, Coroutine, TypeVar

from .chatroom import Chatroom, PartialChatroom
from .chatter import PartialChatter
from .http import HTTPClient
from .livestream import PartialLivestream
from .message import Message
<<<<<<< HEAD
from .users import ClientUser, PartialUser, User
from .categories import CategorySearch
=======
from .users import ClientUser, PartialUser, User, DestinationInfo
>>>>>>> e02c5eb5
from .utils import MISSING, decorator, setup_logging

if TYPE_CHECKING:
    from typing_extensions import Self

EventT = TypeVar("EventT", bound=Callable[..., Coroutine[Any, Any, None]])
LOGGER = getLogger(__name__)

__all__ = ("Credentials", "Client")


class Credentials:
    """
    This holds credentials that can be used to authenticate yourself with kick.

    Parameters
    -----------
    username: Optional[str]
        The username to login with. Can not be used with the `email` arg
    email: Optional[str]
        The email to login with. Can not be used with the `username` arg
    password: str
        The account's password
    one_time_password: Optional[str]
        The 2FA code to login with

    Attributes
    -----------
    username: Optional[str]
        The username to login with. Can not be used with the `email` arg
    email: Optional[str]
        The email to login with. Can not be used with the `username` arg
    password: str
        The account's password
    one_time_password: Optional[str]
        The 2FA code to login with
    """

    def __init__(
        self,
        *,
        username: str = MISSING,
        email: str = MISSING,
        password: str,
        one_time_password: str | None = None,
    ) -> None:
        if username is MISSING and email is MISSING:
            raise ValueError("Provide either a `username` or `email` arg")
        elif username is not MISSING and email is not MISSING:
            raise ValueError("Provide `username` or `email`, not both.")

        self.email: str = username or email
        self.username_was_provided: bool = username is not MISSING
        self.password: str = password
        self.one_time_password: str | None = one_time_password


class Client:
    """
    This repersents the Client you can use to interact with kick.

    Parameters
    -----------
    **options: Any
        Options that can be passed

    Options
    -----------
    whitelisted: bool = False
        If you have been api whitelisted. If set to True, the bypass script will not be used.
    bypass_port: int = 9090
        The port the bypass script is running on. Defaults to 9090
    bypass_host: str = "http://localhost"
        The host of the bypass script.

    Attributes
    -----------
    user: ClientUser | None
        The user you are logged in as. It is `None` until `Client.login` is called.
    """

    def __init__(self, **options: Any) -> None:
        self._options = options
        self.http = HTTPClient(self)
        self._chatrooms: dict[int, Chatroom | PartialChatroom] = {}
        self._watched_users: dict[int, User] = {}
        self.user: ClientUser | None = None

        LOGGER.warning(
            "Kick's api is undocumented, possible unstable, and can change at any time without warning"
        )

    def get_partial_chatroom(
        self, chatroom_id: int, streamer_name: str
    ) -> PartialChatroom:
        """
        Gets a partial chatroom.

        Parameters
        -----------
        chatroom_id: int
            The id of the chatroom you want to connect to
        streamer_name: str
            The name of the streamer who's chatroom it is

        Returns
        -----------
        `PartialChatroom`
            The partial chatroom
        """

        return PartialChatroom(
            id=chatroom_id, streamer_name=streamer_name, http=self.http
        )

    def get_chatroom(self, chatroom_id: int, /) -> PartialChatroom | Chatroom | None:
        """
        Gets a chatroom out of a cache that contains chatrooms that you are connected to.

        Parameters
        -----------
        chatroom_id: int
            The chatroom's id

        Returns
        -----------
        Chatroom | None
            Either the chatroom, or None
        """

        return self._chatrooms.get(chatroom_id)

    def get_partial_user(self, *, username: str, id: int) -> PartialUser:
        """
        Gets a partial user instance by the username and id provided.

        Parameters
        -----------
        username: str
            The user's name
        id: int
            The user's id

        Returns
        -----------
        `PartialUser`
            The partial user
        """

        return PartialUser(username=username, id=id, http=self.http)

    def get_partial_chatter(
        self, *, streamer_name: str, chatter_name: str
    ) -> PartialChatter:
        """
        Gets a partial chatter instance by the streamer and chatter names provided.

        Parameters
        -----------
        streamer_name: str
            The streamer's username or slug
        chatter_name: str
            The chatter's username or slug

        Returns
        -----------
        `PartialChatter`
            The partial chatter
        """

        return PartialChatter(
            streamer_name=streamer_name, chatter_name=chatter_name, http=self.http
        )

    async def fetch_user(self, name: str, /) -> User:
        """
        |coro|

        Fetches a user from the API.

        Parameters
        -----------
        name: str
            The user's slug or username

        Raises
        -----------
        HTTPException
            Fetching Failed
        NotFound
            No user with the username/slug exists

        Returns
        -----------
        User
            The user object associated with the streamer
        """

        data = await self.http.get_user(name)
        user = User(data=data, http=self.http)
        return user

<<<<<<< HEAD
    async def search_categories(self, query: str, /) -> CategorySearch:
        """
        |coro|

        Searches for categories/games on Kick.

        Parameters
        -----------
        query: str
            The search query string
=======
    async def fetch_stream_url_and_key(self) -> DestinationInfo:
        """
        |coro|

        Fetches your stream URL and stream key from the API.
        You must be authenticated to use this endpoint.
>>>>>>> e02c5eb5

        Raises
        -----------
        HTTPException
<<<<<<< HEAD
            Search request failed

        Returns
        -----------
        SearchResponse
            The search results containing matching categories
        """

        data = await self.http.search_categories(query)
        return CategorySearch(data=data)
=======
            Fetching Failed
        Forbidden
            You are not authenticated

        Returns
        -----------
        str
        """

        data = await self.http.get_stream_destination_url_and_key()
        return DestinationInfo(data=data)
>>>>>>> e02c5eb5

    def dispatch(self, event_name: str, *args, **kwargs) -> None:
        event_name = f"on_{event_name}"

        event = getattr(self, event_name, None)
        if event is not None:
            asyncio.create_task(
                event(*args, **kwargs), name=f"event-dispatch: {event_name}"
            )

    @decorator
    def event(self, coro: EventT) -> EventT:
        """
        Lets you set an event outside of a subclass.
        """

        setattr(self, coro.__name__, coro)
        return coro

    async def login(self, credentials: Credentials) -> None:
        """
        |coro|

        Authenticates yourself, and fills `Client.user`
        Unlike `Client.start`, this does not start the websocket

        Parameters
        -----------
        credentials: Credentials
            The credentials to authenticate yourself with
        """

        await self.http.login(credentials)

        data = await self.http.get_me()
        self.user = ClientUser(data=data, http=self.http)

    async def start(self, credentials: Credentials | None = None) -> None:
        """
        |coro|

        Starts the websocket so you can receive events
        And authenticate yourself if credentials are provided.

        Parameters
        -----------
        credentials: Optional[Credentials]
            The credentials to authenticate yourself with, if any
        """

        if credentials is not None:
            await self.login(credentials)
        await self.http.start()

    async def close(self) -> None:
        """
        |coro|

        Closes the HTTPClient, no requests can be made after this.
        """

        await self.http.close()

    async def __aenter__(self) -> Self:
        return self

    async def __aexit__(self, exc_type, exc, tb) -> None:
        await self.close()

    async def on_ready(self) -> None:
        """
        |coro|

        on_ready is an event that can be overriden with the `Client.event` decorator or with a subclass.
        This is called after the client has started the websocket and is receiving events.
        """

    async def on_message(self, message: Message) -> None:
        """
        |coro|

        on_ready is an event that can be overriden with the `Client.event` decorator or with a subclass.
        This is called when a message is received over the websocket

        Parameters
        -----------
        message: `Message`
            The message that was received
        """

    async def on_payload_receive(self, event: str, payload: dict) -> None:
        """
        |coro|

        on_payload_receive is an event that can be overriden with the `Client.event` decorator or with a subclass.
        This is called when an event is received from the websocket.

        Parameters
        -----------
        event: str
            The payload's event
        payload: dict
            The payload
        """

    async def on_livestream_start(self, livestream: PartialLivestream) -> None:
        """
        |coro|

        on_livestream_start is an event that can be overriden with the `Client.event` decorator or with a subclass.
        This is called when a user that is being watched starts streaming

        Parameters
        -----------
        livestream: `PartialLivestream`
            The livestream
        """

    async def on_follow(self, streamer: User) -> None:
        """
        |coro|

        on_livestream_start is an event that can be overriden with the `Client.event` decorator or with a subclass.
        This is called when someone starts following a streamer that is being watched.

        Parameters
        -----------
        streamer: `User`
            The streamer
        """

    async def on_unfollow(self, streamer: User) -> None:
        """
        |coro|

        on_livestream_start is an event that can be overriden with the `Client.event` decorator or with a subclass.
        This is called when someone stops following a streamer that is being watched.

        Parameters
        -----------
        streamer: `PartialLivestream`
            The streamer
        """

    def run(
        self,
        credentials: Credentials | None = None,
        *,
        handler: logging.Handler = MISSING,
        formatter: logging.Formatter = MISSING,
        level: int = MISSING,
        root: bool = True,
        stream_supports_colour: bool = False,
    ) -> None:
        """
        Starts the websocket so you can receive events
        And authenticate yourself if credentials are provided.

        `Client.run` automatically calls `utils.setup_logging` with the provided kwargs, and calls `Client.start`.

        Parameters
        -----------
        credentials: Optional[Credentials]
            The credentials to authenticate yourself with, if any
        """

        setup_logging(
            handler=handler,
            formatter=formatter,
            level=level,
            root=root,
            stream_supports_colour=stream_supports_colour,
        )
        asyncio.run(self.start(credentials))<|MERGE_RESOLUTION|>--- conflicted
+++ resolved
@@ -10,12 +10,8 @@
 from .http import HTTPClient
 from .livestream import PartialLivestream
 from .message import Message
-<<<<<<< HEAD
-from .users import ClientUser, PartialUser, User
 from .categories import CategorySearch
-=======
 from .users import ClientUser, PartialUser, User, DestinationInfo
->>>>>>> e02c5eb5
 from .utils import MISSING, decorator, setup_logging
 
 if TYPE_CHECKING:
@@ -218,7 +214,6 @@
         user = User(data=data, http=self.http)
         return user
 
-<<<<<<< HEAD
     async def search_categories(self, query: str, /) -> CategorySearch:
         """
         |coro|
@@ -229,30 +224,27 @@
         -----------
         query: str
             The search query string
-=======
+        """
+        data = await self.http.search_categories(query)
+        return CategorySearch(data=data)
+
     async def fetch_stream_url_and_key(self) -> DestinationInfo:
         """
         |coro|
 
         Fetches your stream URL and stream key from the API.
         You must be authenticated to use this endpoint.
->>>>>>> e02c5eb5
 
         Raises
         -----------
         HTTPException
-<<<<<<< HEAD
             Search request failed
 
         Returns
         -----------
         SearchResponse
             The search results containing matching categories
-        """
-
-        data = await self.http.search_categories(query)
-        return CategorySearch(data=data)
-=======
+
             Fetching Failed
         Forbidden
             You are not authenticated
@@ -264,7 +256,6 @@
 
         data = await self.http.get_stream_destination_url_and_key()
         return DestinationInfo(data=data)
->>>>>>> e02c5eb5
 
     def dispatch(self, event_name: str, *args, **kwargs) -> None:
         event_name = f"on_{event_name}"
