from typing_extensions import Any, TypedDict

from .assets import AssetSrcset, AssetUrl
from .badges import ChatBadgePayload, SubscriberBadgePayload
from .categories import Category
from .videos import LivestreamPayload


class InnerUser(TypedDict):
    id: int
    username: str
    agreed_to_terms: bool
    email_verified_at: str
    bio: str
    country: str
    state: str
    city: str
    instagram: str
    twitter: str
    youtube: str
    discord: str
    tiktok: str
    facebook: str
    profile_pic: str


class ChatroomPayload(TypedDict):
    id: int
    chatable_type: str
    channel_id: int
    created_at: str
    updated_at: str
    chat_mode_old: str
    chat_mode: str
    slow_mode: bool
    chatable_id: int
    followers_mode: bool
    subscribers_mode: bool
    emotes_mode: bool
    message_interval: int
    following_min_duration: int


class UserPayload(TypedDict):
    id: int
    user_id: int
    slug: str
    is_banned: bool
    playback_url: str
    vod_enabled: bool
    subscription_enabled: bool
    followers_count: int
    subscriber_badges: list[SubscriberBadgePayload]
    banner_image: AssetUrl | None
    role: None  # Unknown
    muted: bool
    follower_badges: list  # Unknown
    offline_banner_image: AssetSrcset | None
    verified: bool
    can_host: bool
    user: InnerUser
    chatroom: ChatroomPayload
    livestream: LivestreamPayload | None
    recent_categories: list[Category]


class ChatterPayload(TypedDict):
    id: int
    username: str
    slug: str
    profile_pic: None | str
    is_staff: bool
    is_channel_owner: bool
    is_moderator: bool
    badges: list[ChatBadgePayload]
    following_since: None | str
    subscribed_for: int  # in months
    banned: None  # Unknown


class ClientChatterPayload(TypedDict):
    subscription: None  # Unknown
    is_super_admin: bool
    is_following: bool
    following_since: None | str
    is_broadcaster: bool
    is_moderator: bool
    leaderboards: Any  # Unknown
    banned: None  # Unknown


class PartialUserPayload(TypedDict):
    id: str | int
    username: str


class ClientUserStreamerChannelsPayload(TypedDict):
    id: int
    user_id: int
    slug: str
    is_banned: bool
    playback_url: None | str
    name_updated_at: None  # Unknown
    vod_enabled: bool
    subscription_enabled: bool
    can_host: bool
    verified: None  # Unknown


class ClientUserPayload(TypedDict):
    id: int
    email: str
    username: str
    google_id: None  # Unknown
    agreed_to_terms: bool
    email_verified_at: str
    bio: None | str
    country: None | str
    state: None | str
    city: None | str
    enable_live_notifications: bool
    youtube: None | str
    instagram: None | str
    twitter: None | str
    discord: None | str
    tiktok: None | str
    facebook: None | str
    enable_onscreen_live_notifications: bool
    apple_id: None  # Unknown
    phone: None | int
    email_updated_at: None  # Unknown
    newsletter_subscribed: bool
    enable_sms_promo: bool
    enable_sms_security: bool
    is_2fa_setup: bool
    redirect: None  # Unknown
    channel_can_be_updated: bool
    is_live: bool
    intercom_hash: None  # Unknown
    streamer_channel: ClientUserStreamerChannelsPayload
    roles: list  # Unknown
    profilepic: str | None

<<<<<<< HEAD
class StreamInfoPayload(TypedDict):
    title: str
    subcategoryId: int
    category: str
    language: str
    is_mature: bool
=======

class DestinationInfoPayload(TypedDict):
    rtmp_publish_path: str
    rtmp_stream_token: str
>>>>>>> 13c5373b
<|MERGE_RESOLUTION|>--- conflicted
+++ resolved
@@ -141,16 +141,13 @@
     roles: list  # Unknown
     profilepic: str | None
 
-<<<<<<< HEAD
 class StreamInfoPayload(TypedDict):
     title: str
     subcategoryId: int
     category: str
     language: str
     is_mature: bool
-=======
 
 class DestinationInfoPayload(TypedDict):
     rtmp_publish_path: str
-    rtmp_stream_token: str
->>>>>>> 13c5373b
+    rtmp_stream_token: str