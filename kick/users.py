--- conflicted
+++ resolved
@@ -16,8 +16,8 @@
 if TYPE_CHECKING:
     from .chatroom import Chatroom
     from .http import HTTPClient
-<<<<<<< HEAD
-    from .types.user import ClientUserPayload, InnerUser, UserPayload, StreamInfoPayload
+    from .types.user import ClientUserPayload, InnerUser, UserPayload
+    from .types.user import DestinationInfoPayload, StreamInfoPayload
 
 __all__ = ("StreamInfo", "Socials", "PartialUser", "User", "ClientUser")
 
@@ -57,10 +57,10 @@
     def category(self) -> str:
         """The stream category"""
         return self._data["category"]
-=======
-    from .types.user import ClientUserPayload, InnerUser, UserPayload, DestinationInfoPayload, StreamInfoPayload
-
-__all__ = ("DestinationInfo", "StreamInfo", "Socials", "PartialUser", "User", "ClientUser")
+
+__all__ = ("DestinationInfo", "StreamInfo", 
+           "Socials", "PartialUser", "User", 
+           "ClientUser")
 
 
 class DestinationInfo(BaseDataclass["DestinationInfoPayload"]):
@@ -86,7 +86,6 @@
         return self._data["rtmp_stream_token"]
 
 
->>>>>>> 13c5373b
 
 
 class Socials(BaseDataclass["InnerUser | ClientUserPayload"]):
@@ -156,7 +155,6 @@
         """
 
         return self._data["facebook"] or ""
-
 
 class BaseUser:
     def __init__(self, *, id: int, username: str, http: HTTPClient) -> None:
