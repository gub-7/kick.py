--- conflicted
+++ resolved
@@ -517,7 +517,9 @@
     def get_me(self) -> Response[ClientUserPayload]:
         return self.request(Route.root("GET", "/api/v1/user"))
 
-      
+    def fetch_stream_destination_url_and_key(self) -> Response[DestinationInfoPayload]:
+        return self.request(Route.root("GET", "/stream/publish_token"))
+
     def search_categories(self, query: str) -> Response[CategorySearchResponse]:
         """Search for categories using the search API"""
         route = Route.search("GET", "/collections/subcategory_index/documents/search")
@@ -545,40 +547,6 @@
             "language": language,
             "is_mature": is_mature
         })
-      
-    def fetch_stream_destination_url_and_key(self) -> Response[DestinationInfoPayload]:
-        return self.request(Route.root("GET", "/stream/publish_token"))
-
-<<<<<<< HEAD
-    def search_categories(self, query: str) -> Response[CategorySearchResponse]:
-        """Search for categories using the search API"""
-        route = Route.search("GET", "/collections/subcategory_index/documents/search")
-
-        headers = {
-            "X-TYPESENSE-API-KEY": "nXIMW0iEN6sMujFYjFuhdrSwVow3pDQu",
-        }
-
-        params = {
-            "q": query,
-            "collections": "subcategory",
-            "preset": "category_list",
-        }
-
-        return self.request(route, headers=headers, params=params)
-
-    def set_stream_info(self, title, category_name, category_id,
-                        language, is_mature) -> Response[StreamInfoPayload]:
-        """Update the stream information"""
-        route = Route.root("PUT", "/stream/info")
-        return self.request(route, json={
-            "title": title,
-            "subcategoryName": category_name,
-            "subcategoryId": category_id,
-            "language": language,
-            "is_mature": is_mature
-        })
-=======
->>>>>>> 9e6dc8a3
 
     async def get_asset(self, url: str) -> bytes:
         if self.__session is MISSING:
